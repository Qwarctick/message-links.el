--- conflicted
+++ resolved
@@ -63,13 +63,8 @@
 already present or added to the link list."
   (interactive "sLink to insert: ")
   (save-excursion
-<<<<<<< HEAD
-    (let ((short-link-index (number-to-string (1+ (message-links--get-max-short-link)))))
-      (insert (concat "[" short-link-index "]"))
-=======
     (let ((short-link-index (number-to-string (1+ (message--links-get-max-footnote-link)))))
       (insert (message-links--gen-text-link short-link-index))
->>>>>>> c254ccbf
       (if message-links-enable-link-header
           (progn ; Insert link after the link header
             (if (not (search-forward message-links-link-header nil t))
@@ -84,10 +79,6 @@
           (goto-char (point-max))
           (insert (concat "\n" (message-links--gen-footnotes-link short-link-index) link)))))))
 
-<<<<<<< HEAD
-(defun message-links--get-max-short-link ()
-  "Get the maximum index of the links in the buffer.
-=======
 (defun message-links--extract-footnote-links ()
   "Extract the footnotes links in the buffer.
 Return a list of string or nil"
@@ -101,7 +92,6 @@
 
 (defun message--links-get-max-footnote-link ()
   "Get the maximum index of the footnote links in the buffer.
->>>>>>> c254ccbf
 Return the maximum value if links can be found in the buffer.
 Else, return `message-links-index-start' minus 1."
   (let* ((footnote-links (message-links--extract-footnote-links))
